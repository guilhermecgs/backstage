/*
 * Copyright 2020 Spotify AB
 *
 * Licensed under the Apache License, Version 2.0 (the "License");
 * you may not use this file except in compliance with the License.
 * You may obtain a copy of the License at
 *
 *     http://www.apache.org/licenses/LICENSE-2.0
 *
 * Unless required by applicable law or agreed to in writing, software
 * distributed under the License is distributed on an "AS IS" BASIS,
 * WITHOUT WARRANTIES OR CONDITIONS OF ANY KIND, either express or implied.
 * See the License for the specific language governing permissions and
 * limitations under the License.
 */

import { Logger } from 'winston';
import Router from 'express-promise-router';
import express from 'express';
import { PreparerBuilder, TemplaterBase } from '../scaffolder';
import { TemplateEntityV1alpha1 } from '@backstage/catalog-model';

export interface RouterOptions {
  preparers: PreparerBuilder;
  templater: TemplaterBase;
  logger: Logger;
}

export async function createRouter(
  options: RouterOptions,
): Promise<express.Router> {
  const router = Router();
  const { preparers, templater, logger: parentLogger } = options;
  const logger = parentLogger.child({ plugin: 'scaffolder' });

  router.post('/v1/jobs', async (_, res) => {
    // TODO(blam): Create a unique job here and return the ID so that
    // The end user can poll for updates on the current job
    res.status(201).json({ accepted: true });

    // TODO(blam): Take this entity from the post body sent from the frontend
    const mockEntity: TemplateEntityV1alpha1 = {
      apiVersion: 'backstage.io/v1alpha1',
      kind: 'Template',
      metadata: {
        annotations: {
<<<<<<< HEAD
          'backstage.io/managed-by-location':
            'github:https://github.com/benjdlambert/backstage-graphql-template/blob/master/template.yaml',
        },
        name: 'graphql-starter',
        title: 'GraphQL Service',
        description:
          'A GraphQL starter template for backstage to get you up and running\nthe best pracices with GraphQL\n',
        uid: '9cf16bad-16e0-4213-b314-c4eec773c50b',
        etag: 'ZTkxMjUxMjUtYWY3Yi00MjU2LWFkYWMtZTZjNjU5ZjJhOWM2',
=======
          'backstage.io/managed-by-location': `file:${__dirname}/../../sample-templates/react-ssr-template/template.yaml`,
        },
        name: 'react-ssr-template',
        title: 'React SSR Template',
        description:
          'Next.js application skeleton for creating isomorphic web applications.',
        uid: '7357f4c5-aa58-4a1e-9670-18931eef771f',
        etag: 'YWUxZWQyY2EtZDkxMC00MDM0LWI0ODAtMDgwMWY0YzdlMWIw',
>>>>>>> 92ead102
        generation: 1,
      },
      spec: {
        type: 'cookiecutter',
<<<<<<< HEAD
        path: './template',
=======
        path: '.',
>>>>>>> 92ead102
      },
    };

    // Get the preparer for the mock entity
    const preparer = preparers.get(mockEntity);

    // Run the preparer for the mock entity to produce a temporary directory with template in
    const path = await preparer.prepare(mockEntity);

    // Run the templater on the mock directory with values from the post body
    await templater.run({ directory: path, values: { component_id: 'test' } });

    console.warn(path);
  });

  const app = express();
  app.set('logger', logger);
  app.use('/', router);

  return app;
}<|MERGE_RESOLUTION|>--- conflicted
+++ resolved
@@ -44,7 +44,6 @@
       kind: 'Template',
       metadata: {
         annotations: {
-<<<<<<< HEAD
           'backstage.io/managed-by-location':
             'github:https://github.com/benjdlambert/backstage-graphql-template/blob/master/template.yaml',
         },
@@ -54,25 +53,12 @@
           'A GraphQL starter template for backstage to get you up and running\nthe best pracices with GraphQL\n',
         uid: '9cf16bad-16e0-4213-b314-c4eec773c50b',
         etag: 'ZTkxMjUxMjUtYWY3Yi00MjU2LWFkYWMtZTZjNjU5ZjJhOWM2',
-=======
-          'backstage.io/managed-by-location': `file:${__dirname}/../../sample-templates/react-ssr-template/template.yaml`,
-        },
-        name: 'react-ssr-template',
-        title: 'React SSR Template',
-        description:
-          'Next.js application skeleton for creating isomorphic web applications.',
-        uid: '7357f4c5-aa58-4a1e-9670-18931eef771f',
-        etag: 'YWUxZWQyY2EtZDkxMC00MDM0LWI0ODAtMDgwMWY0YzdlMWIw',
->>>>>>> 92ead102
+
         generation: 1,
       },
       spec: {
         type: 'cookiecutter',
-<<<<<<< HEAD
         path: './template',
-=======
-        path: '.',
->>>>>>> 92ead102
       },
     };
 
