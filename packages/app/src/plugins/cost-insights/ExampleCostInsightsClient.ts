/*
 * Copyright 2020 Spotify AB
 *
 * Licensed under the Apache License, Version 2.0 (the "License");
 * you may not use this file except in compliance with the License.
 * You may obtain a copy of the License at
 *
 *     http://www.apache.org/licenses/LICENSE-2.0
 *
 * Unless required by applicable law or agreed to in writing, software
 * distributed under the License is distributed on an "AS IS" BASIS,
 * WITHOUT WARRANTIES OR CONDITIONS OF ANY KIND, either express or implied.
 * See the License for the specific language governing permissions and
 * limitations under the License.
 */
/* eslint-disable no-restricted-imports */

import dayjs from 'dayjs';
import regression, { DataPoint } from 'regression';
import {
  Alert,
  ChangeStatistic,
  Cost,
  CostInsightsApi,
<<<<<<< HEAD
  DateAggregation,
  Duration,
  exclusiveEndDateOf,
  Group,
  inclusiveStartDateOf,
  ProductCost,
  Project,
  Trendline,
=======
  Duration,
  Group,
  ProductCost,
  Project,
  ProjectGrowthAlert,
  ProjectGrowthData,
  UnlabeledDataflowAlert,
  UnlabeledDataflowData,
  Maybe,
>>>>>>> 7770b60d
} from '@backstage/plugin-cost-insights';

function durationOf(intervals: string): Duration {
  const match = intervals.match(/\/(?<duration>P\d+[DM])\//);
  const { duration } = match!.groups!;
  return duration as Duration;
}

function aggregationFor(
  duration: Duration,
  baseline: number,
): DateAggregation[] {
  const days = dayjs(exclusiveEndDateOf(duration)).diff(
    inclusiveStartDateOf(duration),
    'day',
  );

  return [...Array(days).keys()].reduce(
    (values: DateAggregation[], i: number): DateAggregation[] => {
      const last = values.length ? values[values.length - 1].amount : baseline;
      values.push({
        date: dayjs(inclusiveStartDateOf(duration))
          .add(i, 'day')
          .format('YYYY-MM-DD'),
        amount: last + (baseline / 20) * (Math.random() * 2 - 1),
      });
      return values;
    },
    [],
  );
}

function trendlineOf(aggregation: DateAggregation[]): Trendline {
  const data: ReadonlyArray<DataPoint> = aggregation.map(a => [
    Date.parse(a.date) / 1000,
    a.amount,
  ]);
  const result = regression.linear(data, { precision: 5 });
  return {
    slope: result.equation[0],
    intercept: result.equation[1],
  };
}

function changeOf(aggregation: DateAggregation[]): ChangeStatistic {
  const half = Math.ceil(aggregation.length / 2);
  const before = aggregation
    .slice(0, half)
    .reduce((sum, a) => sum + a.amount, 0);
  const after = aggregation
    .slice(half, aggregation.length)
    .reduce((sum, a) => sum + a.amount, 0);
  return {
    ratio: (after - before) / before,
    amount: after - before,
  };
}

export class ExampleCostInsightsClient implements CostInsightsApi {
  private request(_: any, res: any): Promise<any> {
    return new Promise(resolve => setTimeout(resolve, 0, res));
  }

  async getUserGroups(userId: string): Promise<Group[]> {
    const groups: Group[] = await this.request({ userId }, [
      { id: 'pied-piper' },
    ]);

    return groups;
  }

  async getGroupProjects(group: string): Promise<Project[]> {
    const projects: Project[] = await this.request({ group }, [
      { id: 'project-a' },
      { id: 'project-b' },
      { id: 'project-c' },
    ]);

    return projects;
  }

  async getGroupDailyCost(
    group: string,
    metric: string | null,
    intervals: string,
  ): Promise<Cost> {
    const aggregation = aggregationFor(
      durationOf(intervals),
      metric ? 0.3 : 8_000,
    );
    const groupDailyCost: Cost = await this.request(
      { group, metric, intervals },
      {
        id: metric, // costs with null ids will appear as "All Projects" in Cost Overview panel
        aggregation: aggregation,
        change: changeOf(aggregation),
        trendline: trendlineOf(aggregation),
      },
    );

    return groupDailyCost;
  }

  async getProjectDailyCost(
    project: string,
    metric: string | null,
    intervals: string,
  ): Promise<Cost> {
    const aggregation = aggregationFor(
      durationOf(intervals),
      metric ? 0.1 : 1_500,
    );
    const projectDailyCost: Cost = await this.request(
      { project, metric, intervals },
      {
        id: 'project-a',
        aggregation: aggregation,
        change: changeOf(aggregation),
        trendline: trendlineOf(aggregation),
      },
    );

    return projectDailyCost;
  }

  async getProductInsights(
    product: string,
    group: string,
    duration: Duration,
    project: Maybe<string>,
  ): Promise<ProductCost> {
    const projectProductInsights = await this.request(
      { product, group, duration, project },
      {
        aggregation: [80_000, 110_000],
        change: {
          ratio: 0.375,
          amount: 30_000,
        },
        entities: [
          {
            id: null, // entities with null ids will be appear as "Unlabeled" in product panels
            aggregation: [45_000, 50_000],
          },
          {
            id: 'entity-a',
            aggregation: [15_000, 20_000],
          },
          {
            id: 'entity-b',
            aggregation: [20_000, 30_000],
          },
          {
            id: 'entity-e',
            aggregation: [0, 10_000],
          },
        ],
      },
    );
    const productInsights: ProductCost = await this.request(
      { product, group, duration, project },
      {
        aggregation: [200_000, 250_000],
        change: {
          ratio: 0.2,
          amount: 50_000,
        },
        entities: [
          {
            id: null, // entities with null ids will be appear as "Unlabeled" in product panels
            aggregation: [15_000, 30_000],
          },
          {
            id: 'entity-a',
            aggregation: [15_000, 20_000],
          },
          {
            id: 'entity-b',
            aggregation: [20_000, 30_000],
          },
          {
            id: 'entity-c',
            aggregation: [18_000, 25_000],
          },
          {
            id: 'entity-d',
            aggregation: [36_000, 42_000],
          },
          {
            id: 'entity-e',
            aggregation: [0, 10_000],
          },
          {
            id: 'entity-f',
            aggregation: [17_000, 19_000],
          },
          {
            id: 'entity-g',
            aggregation: [49_000, 30_000],
          },
          {
            id: 'entity-h',
            aggregation: [0, 34_000],
          },
        ],
      },
    );

    return project ? projectProductInsights : productInsights;
  }

  async getAlerts(group: string): Promise<Alert[]> {
    const projectGrowthData: ProjectGrowthData = {
      project: 'example-project',
      periodStart: 'Q2 2020',
      periodEnd: 'Q3 2020',
      aggregation: [60_000, 120_000],
      change: {
        ratio: 1,
        amount: 60000,
      },
      products: [
        { id: 'Compute Engine', aggregation: [58_000, 118_000] },
        { id: 'Cloud Dataflow', aggregation: [1200, 1500] },
        { id: 'Cloud Storage', aggregation: [800, 500] },
      ],
    };

    const unlabeledDataflowData: UnlabeledDataflowData = {
      periodStart: '2020-09-01',
      periodEnd: '2020-09-30',
      labeledCost: 6_200,
      unlabeledCost: 7_000,
      projects: [
        {
          id: 'example-project-1',
          unlabeledCost: 5_000,
          labeledCost: 3_000,
        },
        {
          id: 'example-project-2',
          unlabeledCost: 2_000,
          labeledCost: 3_200,
        },
      ],
    };

    const alerts: Alert[] = await this.request({ group }, [
      new ProjectGrowthAlert(projectGrowthData),
      new UnlabeledDataflowAlert(unlabeledDataflowData),
    ]);

    return alerts;
  }
}<|MERGE_RESOLUTION|>--- conflicted
+++ resolved
@@ -22,26 +22,19 @@
   ChangeStatistic,
   Cost,
   CostInsightsApi,
-<<<<<<< HEAD
   DateAggregation,
   Duration,
   exclusiveEndDateOf,
   Group,
   inclusiveStartDateOf,
-  ProductCost,
-  Project,
-  Trendline,
-=======
-  Duration,
-  Group,
+  Maybe,
   ProductCost,
   Project,
   ProjectGrowthAlert,
   ProjectGrowthData,
+  Trendline,
   UnlabeledDataflowAlert,
   UnlabeledDataflowData,
-  Maybe,
->>>>>>> 7770b60d
 } from '@backstage/plugin-cost-insights';
 
 function durationOf(intervals: string): Duration {
